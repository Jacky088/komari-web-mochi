--- conflicted
+++ resolved
@@ -202,47 +202,12 @@
             )}
             
             {statusCardsVisibility.networkSpeed && (
-<<<<<<< HEAD
               <div className="bg-accent-2 rounded-lg p-3 border border-accent-4">
                 <Flex direction="column" gap="1">
                   <Text size="2" color="gray">{t("network_speed")}</Text>
                   <Text size="3" weight="medium">{formatSpeed(totalNetworkSpeed)}</Text>
                 </Flex>
               </div>
-=======
-              <Flex
-                direction="row"
-                justify="between"
-                align="center"
-              >
-                <Text>{t("network_speed")}</Text>
-                <Text>
-                  {"↑ " +
-                    formatSpeed(
-                      live_data?.data?.data
-                        ? Object.values(live_data.data.data).reduce(
-                            (acc, node) => {
-                              return acc + (node.network.up || 0);
-                            },
-                            0
-                          )
-                        : 0
-                    )}{" "}
-                  /{" "}
-                  {"↓ " +
-                    formatSpeed(
-                      live_data?.data?.data
-                        ? Object.values(live_data.data.data).reduce(
-                            (acc, node) => {
-                              return acc + (node.network.down || 0);
-                            },
-                            0
-                          )
-                        : 0
-                    )}
-                </Text>
-              </Flex>
->>>>>>> e1556074
             )}
           </div>
         </Card>
