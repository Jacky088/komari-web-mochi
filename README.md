# Komari Web Mochi 🍡

<<<<<<< HEAD
This is a fork of [Komari Web](https://github.com/komari-monitor/komari-web) with enhanced mobile UI.

## Branches

- **main**: Stable branch (this branch)
- **develop**: Active development with mobile UI enhancements

To see the latest features, please checkout the `develop` branch:

```bash
git checkout develop
```

## Features

- Enhanced mobile UI/UX
- Responsive layouts
- Touch-friendly interactions
- Better theming support

## Original Project

Based on [Komari Web](https://github.com/komari-monitor/komari-web).

### Translations
- [Crowdin](https://crowdin.com/project/komari/invite?h=cd051bf172c9a9f7f1360e87ffb521692507706)
- Direct PRs welcome

## License

This project follows the same license as the original Komari Web project.
=======
A beautifully enhanced fork of [Komari Web](https://github.com/komari-monitor/komari-web) with focus on mobile UI/UX improvements.

![Komari Web Mochi](https://img.shields.io/badge/Komari-Mochi-pink?style=flat-square)
![License](https://img.shields.io/github/license/svnmoe/komari-web-mochi?style=flat-square)
![Issues](https://img.shields.io/github/issues/svnmoe/komari-web-mochi?style=flat-square)

## 🌟 Key Enhancements

### Mobile UI Improvements
- 📱 **Responsive Mobile Layout**: Fully optimized layouts for mobile devices with touch-friendly interactions
- 🎨 **Enhanced Visual Design**: Beautiful card-based UI with consistent theming across dark/light modes
- 📊 **Mobile-Optimized Charts**: Touch-friendly charts with proper tooltips and smooth animations
- 🔄 **Native-like Transitions**: Using SegmentedControl for smooth tab switching
- 🌐 **Complete i18n Support**: Fixed missing translations across all languages (EN, CN, TW, JP)

### Features from Upstream
- Real-time server monitoring
- Multi-language support
- Terminal access
- Network statistics
- Customizable themes

## 🏗️ Project Structure

```
main (stable) ─── develop (active development)
                     │
                     └─── feature/* (feature branches)
```

- **main**: Stable releases, synced with upstream
- **develop**: Active development with all enhancements
- **feature/\***: Individual feature branches

## 🚀 Quick Start

```bash
# Clone the repository
git clone https://github.com/svnmoe/komari-web-mochi.git
cd komari-web-mochi

# Checkout develop branch for latest features
git checkout develop

# Install dependencies
npm install

# Start development server
npm run dev

# Build for production
npm run build
```

## 📱 Mobile Features

### Responsive Instance Page
- Adaptive layout that switches between desktop and mobile views
- Touch-optimized interface elements
- Swipe-friendly charts and controls

### Mobile Components
- **MobileDetailsCard**: Compact, information-rich cards for system details
- **MobileLoadChart**: Optimized charts for small screens with touch tooltips
- **SegmentedControl**: Native-like tab switching for better UX

## 🔄 Staying Updated with Upstream

This fork maintains compatibility with the upstream Komari Web project:

```bash
# Add upstream (if not already added)
git remote add upstream https://github.com/komari-monitor/komari-web.git

# Fetch upstream changes
git fetch upstream

# Merge upstream changes into develop
git checkout develop
git merge upstream/radix

# Resolve any conflicts and commit
git add .
git commit -m "merge: sync with upstream"
```

## 🤝 Contributing

We welcome contributions! Please follow these steps:

1. Fork the repository
2. Create a feature branch (`git checkout -b feature/amazing-feature`)
3. Commit your changes (`git commit -m 'feat: add amazing feature'`)
4. Push to the branch (`git push origin feature/amazing-feature`)
5. Open a Pull Request to the `develop` branch

### Commit Convention
- `feat:` New features
- `fix:` Bug fixes
- `docs:` Documentation changes
- `style:` Code style changes
- `refactor:` Code refactoring
- `test:` Test additions/changes
- `chore:` Maintenance tasks

## 📝 Original Project

This project is based on [Komari Web](https://github.com/komari-monitor/komari-web), an excellent server monitoring solution.

### Contributing to Translations
- Use [Crowdin](https://crowdin.com/project/komari/invite?h=cd051bf172c9a9f7f1360e87ffb521692507706)
- Or submit a PR directly

## 🙏 Acknowledgments

- Original Komari Web team for the excellent foundation
- All contributors who have helped improve this fork

## 📄 License

This project follows the same license as the original Komari Web project.

---

Made with ❤️ by [SVNMOE](https://github.com/svnmoe)
>>>>>>> 73e057a2
<|MERGE_RESOLUTION|>--- conflicted
+++ resolved
@@ -1,38 +1,5 @@
 # Komari Web Mochi 🍡
 
-<<<<<<< HEAD
-This is a fork of [Komari Web](https://github.com/komari-monitor/komari-web) with enhanced mobile UI.
-
-## Branches
-
-- **main**: Stable branch (this branch)
-- **develop**: Active development with mobile UI enhancements
-
-To see the latest features, please checkout the `develop` branch:
-
-```bash
-git checkout develop
-```
-
-## Features
-
-- Enhanced mobile UI/UX
-- Responsive layouts
-- Touch-friendly interactions
-- Better theming support
-
-## Original Project
-
-Based on [Komari Web](https://github.com/komari-monitor/komari-web).
-
-### Translations
-- [Crowdin](https://crowdin.com/project/komari/invite?h=cd051bf172c9a9f7f1360e87ffb521692507706)
-- Direct PRs welcome
-
-## License
-
-This project follows the same license as the original Komari Web project.
-=======
 A beautifully enhanced fork of [Komari Web](https://github.com/komari-monitor/komari-web) with focus on mobile UI/UX improvements.
 
 ![Komari Web Mochi](https://img.shields.io/badge/Komari-Mochi-pink?style=flat-square)
@@ -157,5 +124,4 @@
 
 ---
 
-Made with ❤️ by [SVNMOE](https://github.com/svnmoe)
->>>>>>> 73e057a2
+Made with ❤️ by [SVNMOE](https://github.com/svnmoe)